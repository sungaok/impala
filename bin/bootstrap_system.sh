--- conflicted
+++ resolved
@@ -406,11 +406,7 @@
 
 { echo "" | cat - ~/.ssh/id_rsa.pub >> ~/.ssh/authorized_keys; } && chmod 0600 ~/.ssh/authorized_keys
 echo -e "\nNoHostAuthenticationForLocalhost yes" >> ~/.ssh/config && chmod 0600 ~/.ssh/config
-<<<<<<< HEAD
-ssh -p 2222 localhost whoami   # for codespace connect 2222 port
-=======
 ssh -p 2222 localhost whoami
->>>>>>> 75d73d61
 
 # Workarounds for HDFS networking issues: On the minicluster, tests that rely
 # on WebHDFS may fail with "Connection refused" errors because the namenode
